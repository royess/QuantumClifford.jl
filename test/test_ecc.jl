@testitem "ECC" begin
    using QuantumClifford.ECC
    using QuantumClifford.ECC: AbstractECC

    include("test_ecc_base.jl")

    codes = all_testablable_code_instances()

<<<<<<< HEAD
function test_naive_syndrome(c::AbstractECC, e::Bool)
    # create a random logical state
    unencoded_qubits = random_stabilizer(code_k(c))
    bufferqubits = one(Stabilizer, code_n(c) - code_k(c))
    logicalqubits = bufferqubits⊗unencoded_qubits
    mctrajectory!(logicalqubits, naive_encoding_circuit(c))
    if e
        #add some noise to logicalqubits
        apply!(logicalqubits, P"X", rand(1:code_n(c)))
        apply!(logicalqubits, P"Z", rand(1:code_n(c)))
=======
    function test_naive_syndrome(c::AbstractECC, e::Bool)
        # create a random logical state
        unencoded_qubits = random_stabilizer(code_k(c))
        bufferqubits = one(Stabilizer,code_s(c))
        logicalqubits = bufferqubits⊗unencoded_qubits
        mctrajectory!(logicalqubits, naive_encoding_circuit(c))
        if e
            #add some noise to logicalqubits
            apply!(logicalqubits, P"X", rand(1:code_n(c)))
            apply!(logicalqubits, P"Z", rand(1:code_n(c)))
        end
        # measure using `project!`
        s1 = copy(logicalqubits)
        syndrome1 = [project!(s1, check)[3] for check in parity_checks(c)]
        # measure using `naive_syndrome_circuit`
        naive_circuit, _ = naive_syndrome_circuit(c)
        ancillaryqubits = one(Stabilizer,code_s(c))
        s2 = copy(logicalqubits)
        syndrome2 = Register(s2⊗ancillaryqubits, falses(code_s(c)))
        mctrajectory!(syndrome2, naive_circuit)
        if !e
            @test all(syndrome1 .== 0)
            @test all(bitview(syndrome2) .== 0)
        end
        @test bitview(syndrome2) == syndrome1.÷2
>>>>>>> dad8484b
    end

    @testset "naive syndrome circuits - zero syndrome for logical states" begin
        for c in codes, _ in 1:10
            test_naive_syndrome(c, false)
            test_naive_syndrome(c, true)
        end
    end

    ##

<<<<<<< HEAD
function test_with_pframes(code)
    ecirc = naive_encoding_circuit(code)
    scirc, _ = naive_syndrome_circuit(code)
    nframes = 10
    dataqubits = code_n(code)
    ancqubits = code_s(code)
    regbits = ancqubits
    frames = PauliFrame(nframes, dataqubits+ancqubits, regbits)
    circuit = vcat(ecirc, scirc)
    pftrajectories(frames, circuit)
    @test sum(pfmeasurements(frames)) == 0
end
=======
    function test_with_pframes(code)
        ecirc = naive_encoding_circuit(code)
        scirc, _ = naive_syndrome_circuit(code)
        nframes = 10
        dataqubits = code_n(code)
        ancqubits = code_s(code)
        regbits = ancqubits
        frames = PauliFrame(nframes, dataqubits+ancqubits, regbits)
        circuit = [ecirc..., scirc...]
        pftrajectories(frames, circuit)
        @test sum(pfmeasurements(frames)) == 0
    end
>>>>>>> dad8484b

    @testset "naive syndrome circuits - zero syndrome for logical states" begin
        for c in codes, _ in 1:2
            test_with_pframes(c)
        end
    end

    ##

    @testset "is degenerate function - test on popular codes" begin
        @test isdegenerate(Shor9()) == true
        @test isdegenerate(Steane7()) == false
        @test isdegenerate(Steane7(), 2) == true
        @test isdegenerate(Bitflip3()) == true
    end
end<|MERGE_RESOLUTION|>--- conflicted
+++ resolved
@@ -6,18 +6,6 @@
 
     codes = all_testablable_code_instances()
 
-<<<<<<< HEAD
-function test_naive_syndrome(c::AbstractECC, e::Bool)
-    # create a random logical state
-    unencoded_qubits = random_stabilizer(code_k(c))
-    bufferqubits = one(Stabilizer, code_n(c) - code_k(c))
-    logicalqubits = bufferqubits⊗unencoded_qubits
-    mctrajectory!(logicalqubits, naive_encoding_circuit(c))
-    if e
-        #add some noise to logicalqubits
-        apply!(logicalqubits, P"X", rand(1:code_n(c)))
-        apply!(logicalqubits, P"Z", rand(1:code_n(c)))
-=======
     function test_naive_syndrome(c::AbstractECC, e::Bool)
         # create a random logical state
         unencoded_qubits = random_stabilizer(code_k(c))
@@ -43,7 +31,6 @@
             @test all(bitview(syndrome2) .== 0)
         end
         @test bitview(syndrome2) == syndrome1.÷2
->>>>>>> dad8484b
     end
 
     @testset "naive syndrome circuits - zero syndrome for logical states" begin
@@ -55,20 +42,6 @@
 
     ##
 
-<<<<<<< HEAD
-function test_with_pframes(code)
-    ecirc = naive_encoding_circuit(code)
-    scirc, _ = naive_syndrome_circuit(code)
-    nframes = 10
-    dataqubits = code_n(code)
-    ancqubits = code_s(code)
-    regbits = ancqubits
-    frames = PauliFrame(nframes, dataqubits+ancqubits, regbits)
-    circuit = vcat(ecirc, scirc)
-    pftrajectories(frames, circuit)
-    @test sum(pfmeasurements(frames)) == 0
-end
-=======
     function test_with_pframes(code)
         ecirc = naive_encoding_circuit(code)
         scirc, _ = naive_syndrome_circuit(code)
@@ -81,7 +54,6 @@
         pftrajectories(frames, circuit)
         @test sum(pfmeasurements(frames)) == 0
     end
->>>>>>> dad8484b
 
     @testset "naive syndrome circuits - zero syndrome for logical states" begin
         for c in codes, _ in 1:2
